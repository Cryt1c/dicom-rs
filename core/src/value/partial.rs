--- conflicted
+++ resolved
@@ -1365,14 +1365,9 @@
                 NaiveDate::from_ymd_opt(2024, 8, 9).unwrap(),
                 NaiveTime::from_hms_opt(9, 9, 39).unwrap(),
             ),
-<<<<<<< HEAD
             Utc,
-        ).with_timezone(&FixedOffset::east_opt(0).unwrap());
-=======
-            chrono::Utc,
         )
         .with_timezone(&FixedOffset::east_opt(0).unwrap());
->>>>>>> 70fcdeec
         let dicom_date_time = DicomDateTime::try_from(&date_time).unwrap();
         assert!(dicom_date_time.has_time_zone());
         assert!(dicom_date_time.is_precise());
