[package]
name = "dicom-transfer-syntax-registry"
version = "0.5.1"
authors = ["Eduardo Pinho <enet4mikeenet@gmail.com>"]
description = "A registry of DICOM transfer syntaxes"
edition = "2018"
license = "MIT OR Apache-2.0"
repository = "https://github.com/Enet4/dicom-rs"
keywords = ["dicom"]
readme = "README.md"

[features]
default = ["native"]

# inventory for compile time plugin-based transfer syntax registration
inventory-registry = ['dicom-encoding/inventory-registry', 'inventory']

# natively implemented image encodings
native = ["jpeg", "rle"]
# native JPEG support
jpeg = ["jpeg-decoder"]
# native RLE lossless support
rle = []

[dependencies]
dicom-core = { path = "../core", version = "0.5.2" }
dicom-encoding = { path = "../encoding", version = "0.5.2" }
lazy_static = "1.2.0"
byteordered = "0.6"
<<<<<<< HEAD
inventory = { version = "0.2.2", optional = true }
tracing = "0.1.34"

[dependencies.jpeg-decoder]
version = "0.3.0"
optional = true
=======
inventory = { version = "0.3.2", optional = true }
tracing = "0.1.34"
>>>>>>> a383c23f
<|MERGE_RESOLUTION|>--- conflicted
+++ resolved
@@ -27,14 +27,9 @@
 dicom-encoding = { path = "../encoding", version = "0.5.2" }
 lazy_static = "1.2.0"
 byteordered = "0.6"
-<<<<<<< HEAD
-inventory = { version = "0.2.2", optional = true }
+inventory = { version = "0.3.2", optional = true }
 tracing = "0.1.34"
 
 [dependencies.jpeg-decoder]
 version = "0.3.0"
-optional = true
-=======
-inventory = { version = "0.3.2", optional = true }
-tracing = "0.1.34"
->>>>>>> a383c23f
+optional = true